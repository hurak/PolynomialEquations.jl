--- conflicted
+++ resolved
@@ -10,11 +10,8 @@
 Polynomials = "f27b6e38-b328-58d1-80ce-0feddd5e7a45"
 
 [compat]
-<<<<<<< HEAD
 Clp = "0.8"
-=======
 JuMP = "0.21"
->>>>>>> ccdf42cc
 Polynomials = "1.1"
 julia = "1.4"
 
